# This source code is part of the Biotite package and is distributed
# under the 3-Clause BSD License. Please see 'LICENSE.rst' for further
# information.

__name__ = "biotite.structure.graphics"
__author__ = "Tom David Müller"
__all__ = ["plot_nucleotide_secondary_structure"]

import shutil
import numpy as np
import matplotlib.pyplot as plt
from .. import pseudoknots
from ...application.viennarna import RNAplotApp


def plot_nucleotide_secondary_structure(
    axes, base_labels, base_pairs, length, 
    layout_type=RNAplotApp.Layout.NAVIEW, draw_pseudoknots=True, 
    pseudoknot_order=None, angle=0, bond_linewidth=1, bond_linestyle=None, 
    bond_color='black', backbone_linewidth=1, backbone_linestyle='solid', 
    backbone_color='grey', base_font=None, base_box=None, 
    annotation_positions=None, annotation_offset=8.5, annotation_font=None, 
    border=0.03, bin_path="RNAplot"
    ):
    """
    Generate 2D plots of nucleic acid secondary structures using the
    interface to *RNAplot*, which is part of the *ViennaRNA* software
    package.

    Internally a :class:`biotite.application.viennarna.RNAplotApp` 
    instance is created to generate coordinates for each individual base 
    on a 2D plane. *ViennaRNA* must be installed in order to use this 
    function.

    Parameters
    ----------
    axes : Axes
        A *Matplotlib* axes, that is used as plotting area.
    base_labels : iterable
        The labels denoting the type of each base.
    base_pairs : ndarray, shape=(n,2)
        Each row corresponds to the positions of the bases in the
        sequence. The positions are counted from zero.
    length : int
        The number of bases in the sequence.
    layout_type : RNAplotApp.Layout, optional (default: RNAplotApp.Layout.NAVIEW)
        The layout type according to the *RNAplot* documentation.
    draw_pseudoknots : bool, optional (default: True)
        Whether pseudoknotted bonds should be drawn.
    pseudoknot_order : iterable, optional (default: None)
<<<<<<< HEAD
        The pseudoknot order of each pair in the input `base_pairs`.
        If no pseudoknot order is given, a solution determined by 
=======
        The pseudoknot order of each base in the input `base_pairs`. If 
        no pseudoknot order is given, a solution determined by 
>>>>>>> cd0c56c6
        :func:`biotite.structure.pseudoknots` is picked at random.
    angle : int or float, optional (default: 0)
        The angle the plot should be rotated.
    bond_linewidth : float or int or iterable, optional (default: 1)
        The linewidth of each bond. Provide a single value to set the
        linewidth for all bonds or an iterable to set the linewidth for
        each individual bond.
    bond_linestyle : str or iterable, optional (default: None)
        The *Matplotlib* compatible linestyle of each bond. Provide a
        single value to set the linewidth for all bonds or an iterable
        to set the linewidth for each individual bond. By default, solid
        lines are used for non-pseudoknotted bonds and dashed lines are
        used for pseudoknotted bonds.
    bond_color : str or ndarray, shape(n,) or shape(n,3) or shape(n,4), optional (default: 'black')
        The *Matplotlib* compatible color of each bond. Provide a single
        string to set the color for all bonds or an array to set the
        color for each individual bond.
    backbone_linewidth : float, optional (default: 1)
        The linewidth of the backbone.
    backbone_linestyle : str, optional (default: 'solid')
        The *Matplotlib* compatible linestyle of the backbone.
    backbone_color : str or ndarray, shape=(3,) or shape=(4,), dtype=float, optional (default: 'grey')
        The *Matplotlib* compatible color of the backbone.
    base_font : dict, optional (default: {'size': 'smaller'})
        The *Matplotlib* compatible font of the labels denoting the type
        of each base.
    base_box : dict or iterable, optional (default: {'pad'=0, 'color'='white'})
        The *Matplotlib* compatible properties of the ``FancyBboxPatch``
        surrounding the base labels. Provide a single dictionary to
        set the properties of all base lables or an iterable to set the
        properties for each individual label.
    annotation_positions : iterable, optional (default: None)
        The positions of the bases to be numbered. By default every
        second base is annotated. Please note that while the positions
        in the sequence are counted from zero, they are displayed on the
        graph counted from one.
    annotation_offset : int or float, optional (default: 8.5)
        The offset of the annotations from the base labels.
    annotation_font : dict, optional (default: {'size': 'smaller'})
        The *Matplotlib* compatible font of the annotations.
    border : float, optional (default: 0.03)
        The percentage of the coordinate range to be left as whitespace
        to create a border around the plot.
    bin_path : str, optional
        Path of the *RNAplot* binary.
    """

    # Check if RNAplot is installed
    if shutil.which(bin_path) is None:
        raise FileNotFoundError(
            'RNAplot is not installed at the specified location, unable to '
            'plot secondary structure.'
        )

    # Get the unknotted base pairs
    if pseudoknot_order is None:
        # Get a random unknotted structure retaining the maximum number
        # of base pairs.
        pseudoknot_order = pseudoknots(base_pairs, max_pseudoknot_order=0)[0]
    unknotted_base_pairs = base_pairs[pseudoknot_order == 0]

    # If `bond_linewidth` is a single value, extrapolate
    if isinstance(bond_linewidth, int) or isinstance(bond_linewidth, float):
        bond_linewidth = np.full(base_pairs.shape[0], bond_linewidth)

    # If `bond_color` is not an array, extrapolate
    if not isinstance(bond_color, np.ndarray):
        bond_color = np.full(base_pairs.shape[0], bond_color)

    # Set the default properties of the Matplotlib `bbox` surrounding
    # the base labels
    if base_box is None:
        base_box=np.full(length, {'pad': 0, 'color': 'white'})
    # if `base_box` is a dictionary, extrapolate
    elif isinstance(base_box, dict):
        base_box = np.full(length, base_box)

    # By default pseudoknotted bonds are denoted as dashed lines, while
    # unknotted bonds are denoted as solid lines
    if bond_linestyle is None:
        bond_linestyle = np.full(base_pairs.shape[0], 'solid', dtype='object')
        bond_linestyle[pseudoknot_order != 0] = 'dashed'
    # If `bond_linestyle` is a string, extrapolate
    elif isinstance(bond_linestyle, str):
        bond_linestyle = np.full(base_pairs.shape[0], bond_linestyle)

    # If pseudoknots are not to be drawn, remove pseudoknotted bonds,
    # regardless of the given linestyles
    if not draw_pseudoknots:
        bond_linestyle[pseudoknot_order != 0] = 'None'

    # Set the default font properties of the base labels
    if base_font is None:
        base_font={'size': 'small'}

    # Set the default font properties of the base annotations
    if annotation_font is None:
        annotation_font={'size': 'smaller'}

    # If no specific annotation positions are given, annotate every
    # second base pair
    if annotation_positions is None:
        annotation_positions = range(0, length, 2)

    # Get coordinates for secondary structure plot
    coordinates = RNAplotApp.compute_coordinates(
        base_pairs=unknotted_base_pairs,
        length=length,
        bin_path=bin_path,
        layout_type=layout_type
    )

    # Rotate Coordinates
    if angle != 0:
        angle = np.deg2rad(angle)
        rot_matrix = np.array(
            [[np.cos(angle), -np.sin(angle)],
            [np.sin(angle),  np.cos(angle)]]
        )
        for i, coord in enumerate(coordinates):
            coordinates[i] = np.dot(rot_matrix, coord)

    # Remove axes and frame
    axes.set_xticks([])
    axes.set_yticks([])
    axes.xaxis.set_tick_params(
        top=False, bottom=False, labeltop=False, labelbottom=False
    )
    axes.yaxis.set_tick_params(
        top=False, bottom=False, labeltop=False, labelbottom=False
    )
    axes.set_frame_on(False)


    # Define buffer area (Border)
    coord_range = abs(np.max(coordinates)) + abs(np.min(coordinates))
    buffer = border*coord_range

    # Adjust display
    axes.set_xlim(
        np.min(coordinates[:,0])-buffer, np.max(coordinates[:,0])+buffer
    )
    axes.set_ylim(
        np.min(coordinates[:,1])-buffer, np.max(coordinates[:,1])+buffer
    )
    axes.set_aspect(aspect='equal')

    # Draw backbone
    axes.plot(coordinates[:,0], coordinates[:,1], color=backbone_color,
            linestyle=backbone_linestyle, linewidth=backbone_linewidth)

    # Draw base labels
    for coords, label, box in zip(coordinates, base_labels, base_box):
        t = axes.text(
                    x=coords[0], y=coords[1], s=label,
                    font=base_font, ha='center', va='center'
        )
        t.set_bbox(box)

    # Draw bonds
    for (base1, base2), color, style, width in zip(
        base_pairs, bond_color, bond_linestyle, bond_linewidth
    ):
        base1_coords = coordinates[base1]
        base2_coords = coordinates[base2]
        x = base1_coords[0], base2_coords[0]
        y = base1_coords[1], base2_coords[1]
        axes.plot(x, y, color=color, linestyle=style, linewidth=width)

    # Draw annotations
    for i in annotation_positions:
        if (i > 0) and ((i+1) < length):
            # Get the average of the direction vectors to the next and
            # previous base
            vector_to_previous = np.array(
                [coordinates[i-1][0] - coordinates[i][0],
                 coordinates[i-1][1] - coordinates[i][1]]
            )
            vector_to_previous = vector_to_previous / np.linalg.norm(
                vector_to_previous
            )
            vector_to_next = np.array(
                [coordinates[i][0] - coordinates[i+1][0],
                 coordinates[i][1] - coordinates[i+1][1]]
            )
            vector_to_next = vector_to_next / np.linalg.norm(
                vector_to_next
            )
            vector = (vector_to_next + vector_to_previous) / 2
        elif i > 0:
            # For the last base get the direction vector to the previous
            # base
            vector = np.array(
                [coordinates[i-1][0] - coordinates[i][0],
                 coordinates[i-1][1] - coordinates[i][1]]
            )
        else:
            # For the first base get the direction vector to the next
            # base
            vector = np.array(
                [coordinates[i][0] - coordinates[i+1][0],
                 coordinates[i][1] - coordinates[i+1][1]]
            )
        # Normalize the vector
        vector = vector / np.linalg.norm(vector)
        # Get the perpendicular vector
        vector = np.array([vector[1], -vector[0]])
        # The annotations are offset in the direction of the
        # perpendicular vector
        x, y = coordinates[i] + (annotation_offset*vector)
        axes.text(
            x=x, y=y, s=i+1,
            ha='center', va='center', font=annotation_font
        )<|MERGE_RESOLUTION|>--- conflicted
+++ resolved
@@ -48,13 +48,8 @@
     draw_pseudoknots : bool, optional (default: True)
         Whether pseudoknotted bonds should be drawn.
     pseudoknot_order : iterable, optional (default: None)
-<<<<<<< HEAD
         The pseudoknot order of each pair in the input `base_pairs`.
         If no pseudoknot order is given, a solution determined by 
-=======
-        The pseudoknot order of each base in the input `base_pairs`. If 
-        no pseudoknot order is given, a solution determined by 
->>>>>>> cd0c56c6
         :func:`biotite.structure.pseudoknots` is picked at random.
     angle : int or float, optional (default: 0)
         The angle the plot should be rotated.
