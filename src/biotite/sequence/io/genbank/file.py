--- conflicted
+++ resolved
@@ -59,12 +59,8 @@
         start = -1
         stop = -1
         name = ""
-<<<<<<< HEAD
         self._fields = []
-        for i, line in enumerate(self._lines):
-=======
         for i, line in enumerate(self.lines):
->>>>>>> 7046844c
             # Check if line contains a new major field
             # (Header beginning from first column)
             if len(line) != 0 and line[0] != " " and line[:2] != "//":
